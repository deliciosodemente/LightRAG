import Button from '@/components/ui/Button'
import { SiteInfo } from '@/lib/constants'
import ThemeToggle from '@/components/ThemeToggle'
import { TabsList, TabsTrigger } from '@/components/ui/Tabs'
import { useSettingsStore } from '@/stores/settings'
import { useAuthStore } from '@/stores/state'
import { cn } from '@/lib/utils'
<<<<<<< HEAD
import { useNavigate } from 'react-router-dom'
=======
import { useTranslation } from 'react-i18next'
>>>>>>> 2ffd7f91

import { ZapIcon, GithubIcon, LogOutIcon } from 'lucide-react'

interface NavigationTabProps {
  value: string
  currentTab: string
  children: React.ReactNode
}

function NavigationTab({ value, currentTab, children }: NavigationTabProps) {
  return (
    <TabsTrigger
      value={value}
      className={cn(
        'cursor-pointer px-2 py-1 transition-all',
        currentTab === value ? '!bg-emerald-400 !text-zinc-50' : 'hover:bg-background/60'
      )}
    >
      {children}
    </TabsTrigger>
  )
}

function TabsNavigation() {
  const currentTab = useSettingsStore.use.currentTab()
  const { t } = useTranslation()

  return (
    <div className="flex h-8 self-center">
      <TabsList className="h-full gap-2">
        <NavigationTab value="documents" currentTab={currentTab}>
          {t('header.documents')}
        </NavigationTab>
        <NavigationTab value="knowledge-graph" currentTab={currentTab}>
          {t('header.knowledgeGraph')}
        </NavigationTab>
        <NavigationTab value="retrieval" currentTab={currentTab}>
          {t('header.retrieval')}
        </NavigationTab>
        <NavigationTab value="api" currentTab={currentTab}>
          {t('header.api')}
        </NavigationTab>
      </TabsList>
    </div>
  )
}

export default function SiteHeader() {
<<<<<<< HEAD
  const navigate = useNavigate()
  const { logout } = useAuthStore()

  const handleLogout = () => {
    logout()
    navigate('/login')
  }

=======
  const { t } = useTranslation()
>>>>>>> 2ffd7f91
  return (
    <header className="border-border/40 bg-background/95 supports-[backdrop-filter]:bg-background/60 sticky top-0 z-50 flex h-10 w-full border-b px-4 backdrop-blur">
      <a href="/" className="mr-6 flex items-center gap-2">
        <ZapIcon className="size-4 text-emerald-400" aria-hidden="true" />
        {/* <img src='/logo.png' className="size-4" /> */}
        <span className="font-bold md:inline-block">{SiteInfo.name}</span>
      </a>

      <div className="flex h-10 flex-1 justify-center">
        <TabsNavigation />
      </div>

<<<<<<< HEAD
      <nav className="flex items-center gap-2">
        <Button variant="ghost" size="icon" side="bottom" tooltip="Project Repository">
=======
      <nav className="flex items-center">
        <Button variant="ghost" size="icon" side="bottom" tooltip={t('header.projectRepository')}>
>>>>>>> 2ffd7f91
          <a href={SiteInfo.github} target="_blank" rel="noopener noreferrer">
            <GithubIcon className="size-4" aria-hidden="true" />
          </a>
        </Button>
        <ThemeToggle />
        <Button
          variant="ghost"
          size="icon"
          side="bottom"
          tooltip="Log Out"
          onClick={handleLogout}
        >
          <LogOutIcon className="size-4" aria-hidden="true" />
        </Button>
      </nav>
    </header>
  )
}<|MERGE_RESOLUTION|>--- conflicted
+++ resolved
@@ -5,11 +5,8 @@
 import { useSettingsStore } from '@/stores/settings'
 import { useAuthStore } from '@/stores/state'
 import { cn } from '@/lib/utils'
-<<<<<<< HEAD
+import { useTranslation } from 'react-i18next'
 import { useNavigate } from 'react-router-dom'
-=======
-import { useTranslation } from 'react-i18next'
->>>>>>> 2ffd7f91
 
 import { ZapIcon, GithubIcon, LogOutIcon } from 'lucide-react'
 
@@ -58,7 +55,7 @@
 }
 
 export default function SiteHeader() {
-<<<<<<< HEAD
+  const { t } = useTranslation()
   const navigate = useNavigate()
   const { logout } = useAuthStore()
 
@@ -67,9 +64,6 @@
     navigate('/login')
   }
 
-=======
-  const { t } = useTranslation()
->>>>>>> 2ffd7f91
   return (
     <header className="border-border/40 bg-background/95 supports-[backdrop-filter]:bg-background/60 sticky top-0 z-50 flex h-10 w-full border-b px-4 backdrop-blur">
       <a href="/" className="mr-6 flex items-center gap-2">
@@ -82,13 +76,8 @@
         <TabsNavigation />
       </div>
 
-<<<<<<< HEAD
       <nav className="flex items-center gap-2">
-        <Button variant="ghost" size="icon" side="bottom" tooltip="Project Repository">
-=======
-      <nav className="flex items-center">
         <Button variant="ghost" size="icon" side="bottom" tooltip={t('header.projectRepository')}>
->>>>>>> 2ffd7f91
           <a href={SiteInfo.github} target="_blank" rel="noopener noreferrer">
             <GithubIcon className="size-4" aria-hidden="true" />
           </a>
